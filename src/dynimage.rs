use std::old_io;
use std::iter;
use std::ascii::OwnedAsciiExt;

use ppm;
use gif;
use webp;
use jpeg;
use png;
use tiff;
use tga;

use color;
use buffer::{ImageBuffer, ConvertBuffer, Pixel, GrayImage, GrayAlphaImage, RgbImage, RgbaImage};
use imageops;
use image;
use image:: {
    GenericImage,
    ImageDecoder,
    ImageResult,
    ImageFormat,
};

use image::DecodingResult::{U8};

/// A Dynamic Image
pub enum DynamicImage {
    /// Each pixel in this image is 8-bit Luma
    ImageLuma8(GrayImage),

    /// Each pixel in this image is 8-bit Luma with alpha
    ImageLumaA8(GrayAlphaImage),

    /// Each pixel in this image is 8-bit Rgb
    ImageRgb8(RgbImage),

    /// Each pixel in this image is 8-bit Rgb with alpha
    ImageRgba8(RgbaImage),
}

macro_rules! dynamic_map(
        ($dynimage: expr, ref $image: ident => $action: expr) => (
                match $dynimage {
                        DynamicImage::ImageLuma8(ref $image) => DynamicImage::ImageLuma8($action),
                        DynamicImage::ImageLumaA8(ref $image) => DynamicImage::ImageLumaA8($action),
                        DynamicImage::ImageRgb8(ref $image) => DynamicImage::ImageRgb8($action),
                        DynamicImage::ImageRgba8(ref $image) => DynamicImage::ImageRgba8($action),
                }
        );

        ($dynimage: expr, ref mut $image: ident => $action: expr) => (
                match $dynimage {
                        DynamicImage::ImageLuma8(ref mut $image) => DynamicImage::ImageLuma8($action),
                        DynamicImage::ImageLumaA8(ref mut $image) => DynamicImage::ImageLumaA8($action),
                        DynamicImage::ImageRgb8(ref mut $image) => DynamicImage::ImageRgb8($action),
                        DynamicImage::ImageRgba8(ref mut $image) => DynamicImage::ImageRgba8($action),
                }
        );

        ($dynimage: expr, ref $image: ident -> $action: expr) => (
                match $dynimage {
                        DynamicImage::ImageLuma8(ref $image) => $action,
                        DynamicImage::ImageLumaA8(ref $image) => $action,
                        DynamicImage::ImageRgb8(ref $image) => $action,
                        DynamicImage::ImageRgba8(ref $image) => $action,
                }
        );

        ($dynimage: expr, ref mut $image: ident -> $action: expr) => (
                match $dynimage {
                        DynamicImage::ImageLuma8(ref mut $image) => $action,
                        DynamicImage::ImageLumaA8(ref mut $image) => $action,
                        DynamicImage::ImageRgb8(ref mut $image) => $action,
                        DynamicImage::ImageRgba8(ref mut $image) => $action,
                }
        );
);

impl DynamicImage {
    /// Creates a dynamic image backed by a buffer of grey pixels.
    pub fn new_luma8(w: u32, h: u32) -> DynamicImage {
        DynamicImage::ImageLuma8(ImageBuffer::new(w, h))
    }

    /// Creates a dynamic image backed by a buffer of grey
    /// pixels with transparency.
    pub fn new_luma_a8(w: u32, h: u32) -> DynamicImage {
        DynamicImage::ImageLumaA8(ImageBuffer::new(w, h))
    }

    /// Creates a dynamic image backed by a buffer of RGB pixels.
    pub fn new_rgb8(w: u32, h: u32) -> DynamicImage {
        DynamicImage::ImageRgb8(ImageBuffer::new(w, h))
    }

    /// Creates a dynamic image backed by a buffer of RGBA pixels.
    pub fn new_rgba8(w: u32, h: u32) -> DynamicImage {
        DynamicImage::ImageRgba8(ImageBuffer::new(w, h))
    }

    /// Returns a copy of this image as an RGB image.
    pub fn to_rgb(&self) -> RgbImage {
        dynamic_map!(*self, ref p -> {
            p.convert()
        })
    }

    /// Returns a copy of this image as an RGBA image.
    pub fn to_rgba(&self) -> RgbaImage {
        dynamic_map!(*self, ref p -> {
            p.convert()
        })
    }

    /// Returns a copy of this image as a Luma image.
    pub fn to_luma(&self) -> GrayImage {
        dynamic_map!(*self, ref p -> {
            p.convert()
        })
    }

    /// Returns a copy of this image as a LumaA image.
    pub fn to_luma_alpha(&self) -> GrayAlphaImage {
        dynamic_map!(*self, ref p -> {
            p.convert()
        })
    }

    /// Return a cut out of this image delimited by the bounding rectangle.
    pub fn crop(&mut self,
                x: u32,
                y: u32,
                width: u32,
                height: u32) -> DynamicImage {

        dynamic_map!(*self, ref mut p => imageops::crop(p, x, y, width, height).to_image())
    }

    /// Return a reference to an 8bit RGB image
    pub fn as_rgb8(&self) -> Option<&RgbImage> {
        match *self {
            DynamicImage::ImageRgb8(ref p) => Some(p),
            _                              => None
        }
    }

    /// Return a mutable reference to an 8bit RGB image
    pub fn as_mut_rgb8(&mut self) -> Option<&mut RgbImage> {
        match *self {
            DynamicImage::ImageRgb8(ref mut p) => Some(p),
            _                                  => None
        }
    }

    /// Return a reference to an 8bit RGBA image
    pub fn as_rgba8(&self) -> Option<& RgbaImage> {
        match *self {
            DynamicImage::ImageRgba8(ref p) => Some(p),
            _                               => None
        }
    }

    /// Return a mutable reference to an 8bit RGBA image
    pub fn as_mut_rgba8(&mut self) -> Option<&mut RgbaImage> {
        match *self {
            DynamicImage::ImageRgba8(ref mut p) => Some(p),
            _                                   => None
        }
    }

    /// Return a reference to an 8bit Grayscale image
    pub fn as_luma8(& self) -> Option<& GrayImage> {
        match *self {
            DynamicImage::ImageLuma8(ref p) => Some(p),
            _                               => None
        }
    }

    /// Return a mutable reference to an 8bit Grayscale image
    pub fn as_mut_luma8(&mut self) -> Option<&mut GrayImage> {
        match *self {
            DynamicImage::ImageLuma8(ref mut p) => Some(p),
            _                                   => None
        }
    }

    /// Return a reference to an 8bit Grayscale image with an alpha channel
    pub fn as_luma_alpha8(&self) -> Option<& GrayAlphaImage> {
        match *self {
            DynamicImage::ImageLumaA8(ref p) => Some(p),
            _                                => None
        }
    }

    /// Return a mutable reference to an 8bit Grayscale image with an alpha channel
    pub fn as_mut_luma_alpha8(&mut self) -> Option<&mut GrayAlphaImage> {
        match *self {
            DynamicImage::ImageLumaA8(ref mut p) => Some(p),
            _                                    => None
        }
    }

    /// Return this image's pixels as a byte vector.
    pub fn raw_pixels(&self) -> Vec<u8> {
        image_to_bytes(self)
    }

    /// Return this image's color type.
    pub fn color(&self) -> color::ColorType {
        match *self {
            DynamicImage::ImageLuma8(_) => color::ColorType::Gray(8),
            DynamicImage::ImageLumaA8(_) => color::ColorType::GrayA(8),
            DynamicImage::ImageRgb8(_) => color::ColorType::RGB(8),
            DynamicImage::ImageRgba8(_) => color::ColorType::RGBA(8),
        }
    }

    /// Return a grayscale version of this image.
    pub fn grayscale(&self) -> DynamicImage {
        match *self {
            DynamicImage::ImageLuma8(ref p) => DynamicImage::ImageLuma8(p.clone()),
            DynamicImage::ImageLumaA8(ref p) => DynamicImage::ImageLuma8(imageops::grayscale(p)),
            DynamicImage::ImageRgb8(ref p) => DynamicImage::ImageLuma8(imageops::grayscale(p)),
            DynamicImage::ImageRgba8(ref p) => DynamicImage::ImageLuma8(imageops::grayscale(p)),
        }
    }

    /// Invert the colors of this image.
    /// This method operates inplace.
    pub fn invert(&mut self) {
        dynamic_map!(*self, ref mut p -> imageops::invert(p))
    }

    /// Resize this image using the specified filter algorithm.
    /// Returns a new image. The image's aspect ratio is preserved.
    /// ```nwidth``` and ```nheight``` are the new image's dimensions
    pub fn resize(&self,
                  nwidth: u32,
                  nheight: u32,
                  filter: imageops::FilterType) -> DynamicImage {

        let (width, height) = self.dimensions();

        let ratio  = width as f32 / height as f32;
        let nratio = nwidth as f32 / nheight as f32;

        let scale = if nratio > ratio {
            nheight as f32 / height as f32
        } else {
            nwidth as f32 / width as f32
        };

        let width2  = (width as f32 * scale) as u32;
        let height2 = (height as f32 * scale) as u32;

        self.resize_exact(width2, height2, filter)
    }

    /// Resize this image using the specified filter algorithm.
    /// Returns a new image. Does not preserve aspect ratio.
    /// ```nwidth``` and ```nheight``` are the new image's dimensions
    pub fn resize_exact(&self,
                        nwidth: u32,
                        nheight: u32,
                        filter: imageops::FilterType) -> DynamicImage {

        dynamic_map!(*self, ref p => imageops::resize(p, nwidth, nheight, filter))
    }

    /// Performs a Gaussian blur on this image.
    /// ```sigma``` is a measure of how much to blur by.
    pub fn blur(&self, sigma: f32) -> DynamicImage {
        dynamic_map!(*self, ref p => imageops::blur(p, sigma))
    }

    /// Performs an unsharpen mask on this image
    /// ```sigma``` is the amount to blur the image by.
    /// ```threshold``` is a control of how much to sharpen.
    /// see https://en.wikipedia.org/wiki/Unsharp_masking#Digital_unsharp_masking
    pub fn unsharpen(&self, sigma: f32, threshold: i32) -> DynamicImage {
        dynamic_map!(*self, ref p => imageops::unsharpen(p, sigma, threshold))
    }

    /// Filters this image with the specified 3x3 kernel.
    pub fn filter3x3(&self, kernel: &[f32]) -> DynamicImage {
        if kernel.len() != 9 {
            panic!("filter must be 3 x 3")
        }

        dynamic_map!(*self, ref p => imageops::filter3x3(p, kernel))
    }

    /// Adjust the contrast of this image.
    /// ```contrast``` is the amount to adjust the contrast by.
    /// Negative values decrease the contrast and positive values increase the contrast.
    pub fn adjust_contrast(&self, c: f32) -> DynamicImage {
        dynamic_map!(*self, ref p => imageops::contrast(p, c))
    }

    /// Brighten the pixels of this image.
    /// ```value``` is the amount to brighten each pixel by.
    /// Negative values decrease the brightness and positive values increase it.
    pub fn brighten(&self, value: i32) -> DynamicImage {
        dynamic_map!(*self, ref p => imageops::brighten(p, value))
    }

    /// Flip this image vertically
    pub fn flipv(&self) -> DynamicImage {
        dynamic_map!(*self, ref p => imageops::flip_vertical(p))
    }

    /// Flip this image horizontally
    pub fn fliph(&self) -> DynamicImage {
        dynamic_map!(*self, ref p => imageops::flip_horizontal(p))
    }

    /// Rotate this image 90 degrees clockwise.
    pub fn rotate90(&self) -> DynamicImage {
        dynamic_map!(*self, ref p => imageops::rotate90(p))
    }

    /// Rotate this image 180 degrees clockwise.
    pub fn rotate180(&self) -> DynamicImage {
        dynamic_map!(*self, ref p => imageops::rotate180(p))
    }

    /// Rotate this image 270 degrees clockwise.
    pub fn rotate270(&self) -> DynamicImage {
        dynamic_map!(*self, ref p => imageops::rotate270(p))
    }

    /// Encode this image and write it to ```w```
<<<<<<< HEAD
    pub fn save<W: Writer>(&self, mut w: W, format: ImageFormat) -> old_io::IoResult<ImageResult<()>> {
=======
    pub fn save<W: Writer>(&self, w: &mut W, format: ImageFormat) -> old_io::IoResult<ImageResult<()>> {
>>>>>>> e1f0fec8
        let bytes = self.raw_pixels();
        let (width, height) = self.dimensions();
        let color = self.color();

        let r = match format {
            image::ImageFormat::PNG  => {
                let mut p = png::PNGEncoder::new(w);

                try!(p.encode(&bytes[], width, height, color));
                Ok(())
            }

            image::ImageFormat::PPM  => {
                let mut p = ppm::PPMEncoder::new(w);

                try!(p.encode(&bytes[], width, height, color));
                Ok(())
            }

            image::ImageFormat::JPEG => {
                let mut j = jpeg::JPEGEncoder::new(w);

                try!(j.encode(&bytes[], width, height, color));
                Ok(())
            }

            image::ImageFormat::GIF => {
                let mut j = gif::GIFEncoder::new(self.to_rgba(), None);

                try!(j.encode(&mut w));
                Ok(())
            }

            _ => Err(image::ImageError::UnsupportedError(
                     format!("An encoder for {:?} is not available.", format))
                 ),
        };

        Ok(r)
    }
}

#[allow(deprecated)]
impl GenericImage for DynamicImage {
    type Pixel = color::Rgba<u8>;

    fn dimensions(&self) -> (u32, u32) {
        dynamic_map!(*self, ref p -> p.dimensions())
    }

    fn bounds(&self) -> (u32, u32, u32, u32) {
        dynamic_map!(*self, ref p -> p.bounds())
    }

    fn get_pixel(&self, x: u32, y: u32) -> color::Rgba<u8> {
        dynamic_map!(*self, ref p -> p.get_pixel(x, y).to_rgba())
    }

    fn put_pixel(&mut self, x: u32, y: u32, pixel: color::Rgba<u8>) {
        match *self {
            DynamicImage::ImageLuma8(ref mut p) => p.put_pixel(x, y, pixel.to_luma()),
            DynamicImage::ImageLumaA8(ref mut p) => p.put_pixel(x, y, pixel.to_luma_alpha()),
            DynamicImage::ImageRgb8(ref mut p) => p.put_pixel(x, y, pixel.to_rgb()),
            DynamicImage::ImageRgba8(ref mut p) => p.put_pixel(x, y, pixel),
        }
    }
    #[deprecated = "Use iterator `pixels_mut` to blend the pixels directly. "]
    fn blend_pixel(&mut self, x: u32, y: u32, pixel: color::Rgba<u8>) {
        match *self {
            DynamicImage::ImageLuma8(ref mut p) => p.blend_pixel(x, y, pixel.to_luma()),
            DynamicImage::ImageLumaA8(ref mut p) => p.blend_pixel(x, y, pixel.to_luma_alpha()),
            DynamicImage::ImageRgb8(ref mut p) => p.blend_pixel(x, y, pixel.to_rgb()),
            DynamicImage::ImageRgba8(ref mut p) => p.blend_pixel(x, y, pixel),
        }
    }

    #[deprecated = "Do not use is function: It is unimplemented!"]
    fn get_pixel_mut(&mut self, _: u32, _: u32) -> &mut color::Rgba<u8> {
        unimplemented!()
    }
}


/// Decodes an image and stores it into a dynamic image
pub fn decoder_to_image<I: ImageDecoder>(codec: I) -> ImageResult<DynamicImage> {
    let mut codec = codec;

    let color  = try!(codec.colortype());
    let buf    = try!(codec.read_image());
    let (w, h) = try!(codec.dimensions());

    let image = match (color, buf) {
        (color::ColorType::RGB(8), U8(buf)) => {
            ImageBuffer::from_raw(w, h, buf).map(|v| DynamicImage::ImageRgb8(v))
        }

        (color::ColorType::RGBA(8), U8(buf)) => {
            ImageBuffer::from_raw(w, h, buf).map(|v| DynamicImage::ImageRgba8(v))
        }

        (color::ColorType::Gray(8), U8(buf)) => {
            ImageBuffer::from_raw(w, h, buf).map(|v| DynamicImage::ImageLuma8(v))
        }

        (color::ColorType::GrayA(8), U8(buf)) => {
            ImageBuffer::from_raw(w, h, buf).map(|v| DynamicImage::ImageLumaA8(v))
        }
        (color::ColorType::Gray(bit_depth), U8(ref buf)) if bit_depth == 1 || bit_depth == 2 || bit_depth == 4 => {
            // Note: this conversion assumes that the scanlines begin on byte boundaries
            let mask = (1u8 << bit_depth as usize) - 1;
            let scaling_factor = (255)/((1 << bit_depth as usize) - 1);
            let skip = (w % 8)/bit_depth as u32;
            let row_len = w + skip;
            let p = buf[]
                       .iter()
                       .flat_map(|&v|
                           iter::range_step_inclusive(8i8-(bit_depth as i8), 0, -(bit_depth as i8))
                           .zip(iter::iterate(
                               v, |v| v
                           )
                       ))
                       // skip the pixels that can be neglected because scanlines should
                       // start at byte boundaries
                       .enumerate().filter(|&(i, _)| i % (row_len as usize) < (w as usize) ).map(|(_, p)| p)
                       .map(|(shift, pixel)|
                           (pixel & mask << shift as usize) >> shift as usize
                       )
                       .map(|pixel| pixel * scaling_factor)
                       .collect();
            ImageBuffer::from_raw(w, h, p).map(|buf| DynamicImage::ImageLuma8(buf))
        },
        _ => return Err(image::ImageError::UnsupportedColor(color))
    };
    match image {
        Some(image) => Ok(image),
        None => Err(image::ImageError::DimensionError)
    }
}

#[allow(deprecated)]
fn image_to_bytes(image: &DynamicImage) -> Vec<u8> {
    match *image {
        // TODO: consider transmuting
        DynamicImage::ImageLuma8(ref a) => {
            a.as_slice().iter().map(|v| *v).collect()
        }

        DynamicImage::ImageLumaA8(ref a) => {
            a.as_slice().iter().map(|v| *v).collect()
        }

        DynamicImage::ImageRgb8(ref a)  => {
            a.as_slice().iter().map(|v| *v).collect()
        }

        DynamicImage::ImageRgba8(ref a) => {
            a.as_slice().iter().map(|v| *v).collect()
        }
    }
}

/// Open the image located at the path specified.
/// The image's format is determined from the path's file extension.
pub fn open(path: &Path) -> ImageResult<DynamicImage> {
    let fin = match old_io::File::open(path) {
        Ok(f)  => f,
        Err(err) => return Err(image::ImageError::IoError(err))
    };

    let ext = path.extension_str()
                  .map_or("".to_string(), | s | s.to_string().into_ascii_lowercase());

    let format = match &ext[] {
        "jpg" |
        "jpeg" => image::ImageFormat::JPEG,
        "png"  => image::ImageFormat::PNG,
        "gif"  => image::ImageFormat::GIF,
        "webp" => image::ImageFormat::WEBP,
        "tif" |
        "tiff" => image::ImageFormat::TIFF,
        "tga" => image::ImageFormat::TGA,
        format => return Err(image::ImageError::UnsupportedError(format!(
            "Image format image/{:?} is not supported.",
            format
        )))
    };

    load(fin, format)
}

/// Saves the supplied buffer to a file at the path specified.
///
/// The image format is derived from the file extension. The buffer is assumed to have
/// the correct format according to the specified color type.

/// This will lead to corrupted files if the buffer contains malformed data. Currently only
/// jpeg and png files are supported.
pub fn save_buffer(path: &Path, buf: &[u8], width: u32, height: u32, color: color::ColorType) ->  old_io::IoResult<()> {
    let ref mut fout = try!(old_io::File::create(path));
    let ext = path.extension_str()
                  .map_or("".to_string(), | s | s.to_string().into_ascii_lowercase());

    match &ext[] {
        "jpg" |
        "jpeg" => jpeg::JPEGEncoder::new(fout).encode(buf, width, height, color),
        "png"  => png::PNGEncoder::new(fout).encode(buf, width, height, color),
        "ppm"  => ppm::PPMEncoder::new(fout).encode(buf, width, height, color),
        format => Err(old_io::IoError {
            kind: old_io::InvalidInput,
            desc: "Unsupported image format.",
            detail: Some(format!(
                "Image format image/{:?} is not supported.",
                format
            ))
        })
    }
}

/// Create a new image from a Reader
pub fn load<R: Reader+Seek>(r: R, format: ImageFormat) -> ImageResult<DynamicImage> {
    match format {
        image::ImageFormat::PNG  => decoder_to_image(png::PNGDecoder::new(old_io::BufferedReader::new(r))),
        image::ImageFormat::GIF  => decoder_to_image(gif::GIFDecoder::new(old_io::BufferedReader::new(r))),
        image::ImageFormat::JPEG => decoder_to_image(jpeg::JPEGDecoder::new(old_io::BufferedReader::new(r))),
        image::ImageFormat::WEBP => decoder_to_image(webp::WebpDecoder::new(old_io::BufferedReader::new(r))),
        image::ImageFormat::TIFF => decoder_to_image(try!(tiff::TIFFDecoder::new(r))),
        image::ImageFormat::TGA => decoder_to_image(tga::TGADecoder::new(r)),
        _ => Err(image::ImageError::UnsupportedError(format!("A decoder for {:?} is not available.", format))),
    }
}

static MAGIC_BYTES: [(&'static [u8], ImageFormat); 7] = [
    (b"\x89PNG\r\n\x1a\n", ImageFormat::PNG),
    (&[0xff, 0xd8, 0xff], ImageFormat::JPEG),
    (b"GIF89a", ImageFormat::GIF),
    (b"GIF87a", ImageFormat::GIF),
    (b"WEBP", ImageFormat::WEBP),
    (b"MM.*", ImageFormat::TIFF),
    (b"II*.", ImageFormat::TIFF),
];

/// Create a new image from a byte slice
/// Makes an educated guess about the image format.
/// TGA is not supported by this function.
pub fn load_from_memory(buffer: &[u8]) -> ImageResult<DynamicImage> {
    let max_len = MAGIC_BYTES.iter().map(|v| v.0.len()).max().unwrap_or(0);
    let beginning = &buffer[..max_len];
    for &(signature, format) in MAGIC_BYTES.iter() {
        if beginning.starts_with(signature) {
            return load_from_memory_with_format(buffer, format)
        }
    }
    Err(image::ImageError::UnsupportedError(
        "Unsupported image format".to_string())
    )
}


/// Create a new image from a byte slice
#[inline(always)]
pub fn load_from_memory_with_format(buf: &[u8], format: ImageFormat) -> ImageResult<DynamicImage> {
    let b = old_io::BufReader::new(buf);
    load(b, format)
}

#[cfg(test)]
mod bench {
    use test;

    #[bench]
    fn bench_conversion(b: &mut test::Bencher) {
        let a = super::DynamicImage::ImageRgb8(::ImageBuffer::new(1000, 1000));
        b.iter(|| {
            a.to_luma()
        });
        b.bytes = 1000*1000*3
    }
}<|MERGE_RESOLUTION|>--- conflicted
+++ resolved
@@ -330,11 +330,7 @@
     }
 
     /// Encode this image and write it to ```w```
-<<<<<<< HEAD
-    pub fn save<W: Writer>(&self, mut w: W, format: ImageFormat) -> old_io::IoResult<ImageResult<()>> {
-=======
     pub fn save<W: Writer>(&self, w: &mut W, format: ImageFormat) -> old_io::IoResult<ImageResult<()>> {
->>>>>>> e1f0fec8
         let bytes = self.raw_pixels();
         let (width, height) = self.dimensions();
         let color = self.color();
@@ -364,7 +360,7 @@
             image::ImageFormat::GIF => {
                 let mut j = gif::GIFEncoder::new(self.to_rgba(), None);
 
-                try!(j.encode(&mut w));
+                try!(j.encode(w));
                 Ok(())
             }
 
