//! This crate provides native rust implementations of
//! image encoders and decoders and basic image manipulation
//! functions.

#![warn(missing_docs)]
#![warn(unused_qualifications)]
#![deny(missing_copy_implementations)]
#![cfg_attr(all(test, feature = "benchmarks"), feature(test))]

extern crate byteorder;
extern crate num_iter;
extern crate num_rational;
extern crate num_traits;
extern crate lzw;
#[macro_use]
extern crate enum_primitive;
#[cfg(all(test, feature = "benchmarks"))]
extern crate test;

use std::io::Write;

pub use color::ColorType::{
    self,
    Gray,
    RGB,
    Palette,
    GrayA,
    RGBA
};

pub use color::{
    Luma,
    LumaA,
    Rgb,
    Rgba
};

pub use image::{
    ImageDecoder,
    ImageError,
    ImageResult,
    DecodingResult,
    SubImage,
    GenericImage,
    // Iterators
    Pixels,
    MutPixels
};

pub use imageops::FilterType::{
    self,
    Triangle,
    Nearest,
    CatmullRom,
    Gaussian,
    Lanczos3
};

pub use image::ImageFormat::{
    self,
    PNG,
    JPEG,
    GIF,
    WEBP,
    BMP,
    ICO
};
<<<<<<< HEAD
pub use image::ImageOutputFormat;
=======
#[allow(deprecated)]
pub use image::ImageFormat::PPM;
>>>>>>> 7e3838a9

pub use buffer::{
    Pixel,
    ConvertBuffer,
    // Image types
    ImageBuffer,
    RgbImage,
    RgbaImage,
    GrayImage,
    GrayAlphaImage
};

// Traits
pub use traits::Primitive;

// Opening and loading images
pub use dynimage::{
    open,
    load,
    load_from_memory,
    load_from_memory_with_format,
    guess_format,
    save_buffer
};

pub use dynimage::DynamicImage::{
    self,
    ImageRgb8,
    ImageRgba8,
    ImageLuma8,
    ImageLumaA8
};

pub use animation::{
    Frame,
    Frames
};

// Math utils
pub mod math;

// Image processing functions
pub mod imageops;

// Image codecs
#[cfg(feature = "webp")]
pub mod webp;
#[cfg(feature = "pnm")]
pub mod pnm;
#[cfg(feature = "ppm")]
pub mod ppm;
#[cfg(feature = "png_codec")]
pub mod png;
#[cfg(feature = "ico")]
pub mod ico;
#[cfg(feature = "jpeg")]
pub mod jpeg;
#[cfg(feature = "gif_codec")]
pub mod gif;
#[cfg(feature = "tiff")]
pub mod tiff;
#[cfg(feature = "tga")]
pub mod tga;
#[cfg(feature = "bmp")]
pub mod bmp;
#[cfg(feature = "hdr")]
pub mod hdr;

mod image;
mod utils;
mod dynimage;
mod color;
mod buffer;
mod traits;
mod animation;

// Copies data from `src` to `dst`
//
// Panics if the length of `dst` is less than the length of `src`.
#[inline]
fn copy_memory(src: &[u8], mut dst: &mut [u8]) {
    let len_src = src.len();
    assert!(dst.len() >= len_src);
    dst.write_all(src).unwrap();
}<|MERGE_RESOLUTION|>--- conflicted
+++ resolved
@@ -65,12 +65,10 @@
     BMP,
     ICO
 };
-<<<<<<< HEAD
-pub use image::ImageOutputFormat;
-=======
 #[allow(deprecated)]
 pub use image::ImageFormat::PPM;
->>>>>>> 7e3838a9
+
+pub use image::ImageOutputFormat;
 
 pub use buffer::{
     Pixel,
